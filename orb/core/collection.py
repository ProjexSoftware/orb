import demandimport
import math

# delay loading the root orb package to avoid circular
# dependency import statements
with demandimport.enabled():
    import orb

from collections import defaultdict
from ..utils.locks import (
    ReadWriteLock,
    ReadLocker,
    WriteLocker
)


class BatchIterator(object):
    """
    Provides a way to iterate through a collection in batches.  This will
    break loading of collections into segments to avoid loading everything
    into memory with a single backend call.  This can be useful when iterating
    over large sets of data.

    This iterator is used via the orb.Collection.iterate method.
    """
    def __init__(self, collection, batch=1):
        self.collection = collection
        self.batch_size = batch

    def __iter__(self):
        page_count = self.collection.pageCount(pageSize=self.batch_size)
        for page in xrange(page_count):
            page = self.collection.page(page + 1, pageSize=self.batch_size)
            for record in page:
                yield record


class Collection(object):
    def __init__(self,
                 records=None,
                 model=None,
                 record=None,
                 collector=None,
                 preload=None,
                 **context):
        # define private members
        self.__cache_lock = ReadWriteLock()
        self.__cache = defaultdict(dict)
        self.__preload = preload or {}
        self.__context = orb.Context(**context)
        self.__model = model
        self.__record = record
        self.__collector = collector

        if records is not None and len(records) > 0:
            if self.__model is None:
                self.__model = type(records[0])

            self.__cache['records'][self.__context] = records

    def __getitem__(self, index):
        if isinstance(index, slice):
            return self.copy(start=index.start, limit=(index.stop - index.start))
        else:
            record = self.at(index)
            if not record:
                raise IndexError(index)
            else:
                return record

    def __iter__(self):
        if self.isNull():
            return

        context = self.context()

        try:
            with ReadLocker(self.__cache_lock):
                records = self.__cache['records'][context]

        except KeyError:
            try:
                with ReadLocker(self.__cache_lock):
                    raw = self.__preload['records'][context]

            except KeyError:
                conn = context.db.connection()
                raw = conn.select(self.__model, context)

            cache = []
            for x in self._process(raw, context):
                yield x
                cache.append(x)

            with WriteLocker(self.__cache_lock):
                self.__cache['records'][context] = cache

        else:
            for r in records:
                yield r

    def __json__(self):
        context = self.context()
        expand = context.expandtree(self.__model)

        output = {}

        use_records = False

        if 'count' in expand or context.returning == 'count':
            expand.pop('count', None)
            use_records = True
            output['count'] = self.count()

        if 'ids' in expand or context.returning == 'ids':
            expand.pop('ids', None)
            use_records = True
            output['ids'] = self.ids()

        if 'first' in expand or context.returning == 'first':
            expand.pop('first', None)
            use_records = True
            record = self.first()
            output['first'] = record.__json__() if record else None

        if 'last' in expand or context.returning == 'last':
            expand.pop('last', None)
            use_records = True
            record = self.last()
            output['last'] = record.__json__() if record else None

        if not output or (expand and context.returning not in ('count', 'ids', 'first', 'last')):
            records = [r.__json__() if hasattr(r, '__json__') else r for r in self]
            if not use_records:
                return records
            else:
                output['records'] = records

        return output

    def __len__(self):
        return self.count()

    def _process(self, raw, context):
        if context.inflated in (True, None) and context.returning not in ('values', 'data'):
            for x in raw or []:
                yield self.__model.inflate(x, context=context)

        elif context.columns:
            schema = self.__model.schema()
            if context.returning == 'values':
                if len(context.columns) == 1:
                    col = schema.column(context.columns[0])
                    for x in raw or []:
                        yield x[col.field()]

                else:
                    cols = [schema.column(col) for col in context.columns]
                    for x in raw or []:
                        yield tuple(x.get(col.field()) for col in cols)
            else:
                cols = [schema.column(col) for col in context.columns]
                for x in raw or []:
                    yield {col.field(): x.get(col.field()) for col in cols}
        else:
            for x in raw:
                yield x

    def add(self, record):
        if isinstance(self.__collector, orb.Pipe):
            cls = self.__collector.throughModel()
            data = {
                self.__collector.from_(): self.__record,
                self.__collector.to(): record
            }

            with WriteLocker(self.__cache_lock):
                self.__cache = defaultdict(dict)

            return cls.ensureExists(data, context=self.context())

        elif isinstance(self.__collector, orb.ReverseLookup):
            record.set(self.__collector.targetColumn(), self.__record)
            record.save()

            with WriteLocker(self.__cache_lock):
                self.__cache = defaultdict(dict)

            return True

        else:
            try:
                records = self.__cache['records'][self.__context]
            except KeyError:
                if self.__model is None or type(record) == self.__model:
                    self.__model = type(record)
                    self.__cache['records'][self.__context] = []
                else:
                    raise NotImplementedError

            records.append(record)
            return True

    def at(self, index, **context):
        records = self.records(**context)
        try:
            return records[index]
        except IndexError:
            return None

    def clear(self):
        with WriteLocker(self.__cache_lock):
            self.__cache = defaultdict(dict)

    def create(self, values, **context):
        # create a new pipe object
        if isinstance(self.__collector, orb.Pipe):
            target_model = self.__collector.toModel()
            target_col = self.__collector.toColumn()

            # add the target based on the name or field
            if target_col.name() in values or target_col.field() in values:
                record = values.get(target_col.name(), values.get(target_col.field()))
                if not isinstance(record, orb.Model):
                    record = target_model(record, context=orb.Context(**context))
                self.add(record)
            else:
                record = target_model(values, context=orb.Context(**context))
                record.save()
                self.add(record)

        # create a new record for this collection
        else:
            if isinstance(self.__collector, orb.ReverseLookup):
                values.setdefault(self.__collector.targetColumn().name(), self.__record)
            record = self.__model.create(values, **context)
            self.add(record)

        return record

    def collector(self):
        """
        Returns the collector that generated this collection, if any.

        :return:  <orb.Collector> || None
        """
        return self.__collector

    def context(self, **context):
        new_context = self.__context.copy()
        new_context.update(context)
        return new_context

    def copy(self, **context):
        context = self.context(**context)

        with ReadLocker(self.__cache_lock):
            records = self.__cache['records'].get(context)

        other = orb.Collection(
            records=records,
            preload=self.__preload,
            model=self.__model,
            record=self.__record,
            collector=self.__collector,
            context=context
        )
        return other

    def count(self, **context):
        if self.isNull():
            return 0

        context = self.context(**context)
        try:
            with ReadLocker(self.__cache_lock):
                return self.__cache['count'][context]
        except KeyError:
            try:
                with ReadLocker(self.__cache_lock):
                    return len(self.__cache['records'][context])
            except KeyError:
                optimized_context = context.copy()
                optimized_context.columns = [self.__model.schema().idColumn()]
                optimized_context.expand = None
                optimized_context.order = None

                try:
<<<<<<< HEAD
                    with ReadLocker(self.__cache_lock):
                        count = self.__preload['count'][context]
                except KeyError:
                    try:
                        with ReadLocker(self.__cache_lock):
                            raw = self.__preload['records'][context]
=======
                    with ReadLocker(self.__cacheLock):
                        count = self.__preload['count'][context] or 0
                except KeyError:
                    try:
                        with ReadLocker(self.__cacheLock):
                            raw = self.__preload['records'][context] or []
>>>>>>> 5423894f
                            count = len(raw)
                    except KeyError:
                        conn = optimized_context.db.connection()
                        count = conn.count(self.__model, optimized_context)

                with WriteLocker(self.__cache_lock):
                    self.__cache['count'][context] = count
                return count

    def delete(self, **context):
        context = orb.Context(**context)

        # delete piped records
        if isinstance(self.__collector, orb.Pipe):
            pipe = self.__collector
            through = pipe.throughModel()

            # collect the ids that are within this pipe
            base_context = self.context()
            ids = self.ids()

            # remove them from the system
            q = orb.Query(pipe.targetColumn()).in_(ids)
            base_context.where = q

            records = through.select(where=q, context=base_context)
            delete = []
            for record in records:
                event = orb.events.DeleteEvent()
                record.onDelete(event)
                if not event.preventDefault:
                    delete.append(record)

            conn = base_context.db.connection()
            return conn.delete(delete, base_context)[1]

        # delete normal records
        else:
            records = self.records(context=context)
            if not records:
                return 0

            # process the deletion event
            remove = []
            for record in records:
                event = orb.events.DeleteEvent()
                record.onDelete(event)
                if not event.preventDefault:
                    remove.append(record)

            # remove the records
            conn = context.db.connection()
            return conn.delete(remove, context)[1]

    def distinct(self, *columns, **context):
        context['distinct'] = columns
        return self.values(*columns, **context)

    def empty(self):
        if self.isNull():
            return 0
        else:
            return self.update([])

    def first(self, **context):
        if self.isNull():
            return None

        context = self.context(**context)

        try:
            with ReadLocker(self.__cache_lock):
                return self.__cache['first'][context]
        except KeyError:
            try:
                with ReadLocker(self.__cache_lock):
                    return self.__cache['first'][context]
            except IndexError:
                return None
            except KeyError:
                try:
                    with ReadLocker(self.__cache_lock):
                        raw = self.__preload['first'][context]
                except KeyError:
                    context.limit = 1
                    context.order = [(self.__model.schema().idColumn().name(), 'desc')]
                    records = self.records(context=context)
                    record = records[0] if records else None
                else:
                    record = self._process([raw], context).next()

                with WriteLocker(self.__cache_lock):
                    self.__cache['first'][context] = record
                return record

    def grouped(self, *columns, **context):
        preload = context.pop('preload', False)

        output = {}

        if preload:
            records = self.records(**context)
            for record in records:
                data = output
                for column in columns[:-1]:
                    key = record[column]
                    data.setdefault(key, {})
                    data = data[key]

                key = record[columns[-1]]
                data.setdefault(key, orb.Collection())
                data[key].add(record)
        else:
            values = self.values(*columns, **context)

            for value in values:
                data = output
                q = orb.Query()
                for i, column in enumerate(columns[:-1]):
                    key = value[i]
                    data.setdefault(key, {})
                    data = data[key]

                    q &= orb.Query(column) == key

                key = value[-1]
                q &= orb.Query(columns[-1]) == key

                group_context = context.copy()
                group_context['where'] = q & group_context.get('where')
                data.setdefault(key, self.refine(**group_context))

            return output

    def has(self, record, **context):
        context = self.context(**context)
        context.returning = 'values'
        context.columns = [self.__model.schema().idColumn().name()]
        return self.first(context=context) is not None

    def ids(self, **context):
        if self.isNull():
            return []

        context = self.context(**context)
        try:
            with ReadLocker(self.__cache_lock):
                return self.__cache['ids'][context]
        except KeyError:
            try:
<<<<<<< HEAD
                with ReadLocker(self.__cache_lock):
                    ids = self.__preload['ids'][context]
=======
                with ReadLocker(self.__cacheLock):
                    ids = self.__preload['ids'][context] or []
>>>>>>> 5423894f
            except KeyError:
                ids = self.records(columns=[self.__model.schema().idColumn()],
                                   returning='values',
                                   context=context)

            with WriteLocker(self.__cache_lock):
                self.__cache['ids'][context] = ids

            return ids

    def index(self, record, **context):
        context = self.context(**context)
        if not record:
            return -1
        else:
            try:
                with ReadLocker(self.__cache_lock):
                    return self.__cache['records'][context].index(record)
            except KeyError:
                return self.ids().index(record.id())

    def isLoaded(self, **context):
        context = self.context(**context)
        with ReadLocker(self.__cache_lock):
            return context in self.__cache['records']

    def isEmpty(self, **context):
        return self.count(**context) == 0

    def isNull(self):
        with ReadLocker(self.__cache_lock):
            return self.__cache['records'].get(self.__context) is None and self.__model is None

    def iterate(self, batch=100):
        """
        Returns an iterator that will go through the records
        in this collection, batching queries from the backend
        given the batch size.

        :param batch: <int>

        :return: <orb.core.collection.BatchIterator>
        """
        return BatchIterator(self, batch=batch)

    def last(self, **context):
        if self.isNull():
            return None

        context = self.context(**context)
        try:
            with ReadLocker(self.__cache_lock):
                return self.__cache['last'][context]
        except KeyError:
            try:
                with ReadLocker(self.__cache_lock):
                    raw = self.__preload['last'][context]
            except KeyError:
                record = self.reversed().first(context=context)
            else:
                record = self._process([raw], context).next()

            with WriteLocker(self.__cache_lock):
                self.__cache['last'][context] = record
            return record

    def model(self):
        return self.__model

    def ordered(self, order):
        """
        Return a copy of this collection with the new order sequence.

        :param order:  <str> || (<str>, <str> 'ASC' || 'DESC')

        :return: <orb.Collection>
        """
        return self.copy(order=order)

    def page(self, number, **context):
        """
        Returns the records for the current page, or the specified page number.
        If a page size is not specified, then this record sets page size will
        be used.

        :param      pageno   | <int>
                    pageSize | <int>

        :return     <orb.RecordSet>
        """
        size = max(0, self.context(**context).pageSize)
        if not size:
            return self.copy()
        else:
            return self.copy(page=number, pageSize=size)

    def pageCount(self, **context):
        size = max(0, self.context(**context).pageSize)

        if not size:
            return 1
        else:
            context['page'] = None
            context['pageSize'] = None

            fraction = self.count(**context) / float(size)
            count = int(math.ceil(fraction))
            return max(1, count)

    def preload(self, cache, **context):
        context = self.context(**context)
        with WriteLocker(self.__cache_lock):
            for key, value in cache.items():
                self.__preload.setdefault(key, {})
                self.__preload[key][context] = value

    def records(self, **context):
        if self.isNull():
            return []

        context = self.context(**context)

        try:
            with ReadLocker(self.__cache_lock):
                return self.__cache['records'][context]
        except KeyError:
            try:
<<<<<<< HEAD
                with ReadLocker(self.__cache_lock):
                    raw = self.__preload['records'][context]
=======
                with ReadLocker(self.__cacheLock):
                    raw = self.__preload['records'][context] or []
>>>>>>> 5423894f
            except KeyError:
                conn = context.db.connection()
                raw = conn.select(self.__model, context)

            records = list(self._process(raw, context))

            with WriteLocker(self.__cache_lock):
                self.__cache['records'][context] = records
            return records

    def refine(self, createNew=True, **context):
        if not createNew:
            self.__context.update(context)
            return self
        else:
            context = self.context(**context)
            with ReadLocker(self.__cache_lock):
                records = self.__cache['records'].get(context)

            other = orb.Collection(
                records=records,
                model=self.__model,
                record=self.__record,
                collector=self.__collector,
                context=context
            )
            return other

    def remove(self, record, **context):
        if isinstance(self.__collector, orb.Pipe):
            pipe = self.__collector
            through = pipe.throughModel()
            q  = orb.Query(pipe.from_()) == self.__record
            q &= orb.Query(pipe.to()) == record

            my_context = self.context(**context)
            records = through.select(where=q, scope=my_context.scope)

            delete = []
            for r in records:
                event = orb.events.DeleteEvent()
                r.onDelete(event)
                if not event.preventDefault:
                    delete.append(r)

            if delete:
                conn = my_context.db.connection()
                conn.delete(delete, my_context)

            return len(delete)
        elif self.__collector:
            record.set(self.__collector.targetColumn(), None)
            record.save()
            return 1
        else:
            raise NotImplementedError

    def reversed(self):
        collection = self.copy()
        context = collection.context()
        order = [(col, 'asc' if dir == 'desc' else 'desc') for col, dir in context.order or []] or None
        collection.refine(order=order)
        return collection

    def update(self, records, useMethod=True, **context):
        if useMethod and self.__collector is not None and self.__collector.settermethod() is not None:
            return self.__collector.settermethod()(self.__record, records, **context)

        # clean up the records for removal
        if isinstance(records, dict):
            if 'ids' in records:
                return self.update(records['ids'])
            elif 'records' in records:
                return self.update(records['records'])
            else:
                raise orb.errors.OrbError('Invalid input for collection update: {0}'.format(records))
        else:
            output_records = []

            if isinstance(records, (list, set, tuple)):
                ids = []
                id_col = self.__model.schema().idColumn()

                for record in records:
                    if isinstance(record, dict):
                        record_attributes = record
                        record_id = record_attributes.pop(id_col.name(), None)
                        if not record_id:
                            if isinstance(self.__collector, orb.ReverseLookup):
                                reference_col = self.__collector.targetColumn()
                                reference_id = self.__record.id()
                                record_attributes.pop(reference_col.name(), None)
                                record_attributes[reference_col.field()] = reference_id

                            record = self.__model.create(record_attributes, **context).id()
                        else:
                            record = self.__model(record_id, **context)
                            if record_attributes:
                                record.update(record_attributes)
                                record.save()

                    output_records.append(record)

                    if isinstance(record, orb.Model):
                        ids.append(record.id())
                    else:
                        ids.append(record)

            elif isinstance(records, orb.Collection):
                ids = records.ids()
                output_records = records.records()

            else:
                raise orb.errors.OrbError('Invalid input for collection update: {0}'.format(records))

            # update a pipe
            if isinstance(self.__collector, orb.Pipe):
                pipe = self.__collector

                orb_context = self.context(**context)
                through = pipe.throughModel()
                curr_ids = self.ids()

                remove_ids = set(curr_ids) - set(ids)
                add_ids = set(ids) - set(curr_ids)

                # remove old records
                if remove_ids:
                    q  = orb.Query(through, pipe.from_()) == self.__record
                    q &= orb.Query(through, pipe.to()).in_(remove_ids)
                    orb_context.where = q
                    through.select(context=orb_context).delete()

                # create new records
                if add_ids:
                    collection = orb.Collection([
                        through({
                            pipe.from_(): self.__record,
                            pipe.to(): id
                        }, context=orb_context)
                        for id in add_ids
                    ])
                    collection.save()

            # udpate a reverse lookup
            elif isinstance(self.__collector, orb.ReverseLookup):
                orb_context = self.context(**context)
                source = self.__collector.targetColumn()
                model = source.schema().model()

                q = orb.Query(source) == self.__record
                if ids:
                    q &= orb.Query(model).notIn(ids)

                # determine the reverse lookups to remove from this collection
                remove = model.select(where=q, context=orb_context)

                # check the remove action to determine how to handle this situation
                if self.__collector.removeAction() == 'delete':
                    remove.delete()
                else:
                    for record in remove:
                        record.set(source, None)
                        record.save()

                # determine the new records to add to this collection
                if ids:
                    q  = orb.Query(model).in_(ids)
                    q &= (orb.Query(source) != self.__record) | (orb.Query(source) == None)

                    add = model.select(where=q, context=orb_context)
                    for record in add:
                        record.set(source, self.__record)
                        record.save()

            else:
                raise NotImplementedError

            # cache the output records
            with WriteLocker(self.__cache_lock):
                self.__preload.clear()
                self.__cache = defaultdict(dict)

            return output_records

    def save(self, **context):
        records = self.records(**context)
        context = self.context(**context)
        conn = context.db.connection()

        create_records = []
        update_records = []

        # run the pre-commit event for each record
        for record in records:
            event = orb.events.SaveEvent(context=context, newRecord=not record.isRecord())
            record.onPreSave(event)
            if not event.preventDefault:
                if record.isRecord():
                    update_records.append(record)
                else:
                    create_records.append(record)

        # save and update the records
        if create_records:
            results, _ = conn.insert(create_records, context)

            # store the newly generated ids
            for i, record in enumerate(create_records):
                record.update(results[i])

        if update_records:
            conn.update(update_records, context)

        # run the post-commit event for each record
        for record in create_records + update_records:
            event = orb.events.SaveEvent(context=context, newRecord=record in create_records)
            record.onPostSave(event)

        return True

    def setModel(self, model):
        self.__model = model

    def values(self, *columns, **context):
        if self.isNull():
            return []

        orig_context = context
        context = self.context(**orig_context)

        try:
            with ReadLocker(self.__cache_lock):
                return self.__cache['values'][(context, columns)]
        except KeyError:
            try:
                with ReadLocker(self.__cache_lock):
                    records = self.__cache['records'][context]
            except KeyError:
                try:
<<<<<<< HEAD
                    with ReadLocker(self.__cache_lock):
                        raw = self.__preload['records'][context]
=======
                    with ReadLocker(self.__cacheLock):
                        raw = self.__preload['records'][context] or []
>>>>>>> 5423894f
                except KeyError:
                    context.columns = columns
                    conn = context.db.connection()
                    raw = conn.select(self.__model, context)

                schema = self.__model.schema()
                values = []
                fields = [schema.column(col) for col in columns]
                for record in raw:
                    if context.inflated is False:
                        record_values = [record[field.field()] for field in fields]
                    else:
                        record_values = []
                        for i, field in enumerate(fields):
                            col = columns[i]
                            raw_values = orig_context.copy()
                            raw_values['distinct'] = None

                            if isinstance(field, orb.ReferenceColumn) and raw_values.get('inflated') is None:
                                raw_values['inflated'] = col != field.field()

                            val = field.restore(record[field.field()], context=orb.Context(**raw_values))
                            record_values.append(val)

                    if len(fields) == 1:
                        values.append(record_values[0])
                    else:
                        values.append(record_values)

                with WriteLocker(self.__cache_lock):
                    self.__cache['values'][(context, columns)] = values
                return values

            # use preloaded cache for values when possible
            else:
                if len(columns) == 1:
                    return [record.get(columns[0]) if record else None for record in records]
                else:
                    return [(record.get(c) for c in columns) for record in records]<|MERGE_RESOLUTION|>--- conflicted
+++ resolved
@@ -1,41 +1,85 @@
-import demandimport
 import math
 
-# delay loading the root orb package to avoid circular
-# dependency import statements
-with demandimport.enabled():
-    import orb
-
 from collections import defaultdict
-from ..utils.locks import (
-    ReadWriteLock,
-    ReadLocker,
-    WriteLocker
-)
-
-
-class BatchIterator(object):
-    """
-    Provides a way to iterate through a collection in batches.  This will
-    break loading of collections into segments to avoid loading everything
-    into memory with a single backend call.  This can be useful when iterating
-    over large sets of data.
-
-    This iterator is used via the orb.Collection.iterate method.
-    """
+from projex.lazymodule import lazy_import
+from projex.locks import ReadWriteLock, ReadLocker, WriteLocker
+
+
+orb = lazy_import('orb')
+
+
+class CollectionIterator(object):
     def __init__(self, collection, batch=1):
-        self.collection = collection
-        self.batch_size = batch
+        self.__collection = collection
+        self.__model = collection.model()
+        self.__page = 1
+        self.__index = -1
+        self.__pageSize = batch
+        self.__records = []
 
     def __iter__(self):
-        page_count = self.collection.pageCount(pageSize=self.batch_size)
-        for page in xrange(page_count):
-            page = self.collection.page(page + 1, pageSize=self.batch_size)
-            for record in page:
-                yield record
+        return self
+
+    def next(self):
+        self.__index += 1
+
+        # get the next batch of records
+        if len(self.__records) in (0, self.__pageSize) and self.__index == len(self.__records):
+            sub_collection = self.__collection.page(self.__page, pageSize=self.__pageSize, returning='values')
+            self.__records = sub_collection.records()
+            self.__page += 1
+            self.__index = 0
+
+        # stop the iteration when complete
+        if not self.__records or self.__index == len(self.__records):
+            raise StopIteration()
+        else:
+            if self.__collection.context().inflated in (True, None):
+                return self.__model.inflate(self.__records[self.__index], context=self.__collection.context())
+            else:
+                return self.__records[self.__index]
 
 
 class Collection(object):
+    def __json__(self):
+        context = self.context()
+        expand = context.expandtree(self.__model)
+
+        output = {}
+
+        use_records = False
+
+        if 'count' in expand or context.returning == 'count':
+            expand.pop('count', None)
+            use_records = True
+            output['count'] = self.count()
+
+        if 'ids' in expand or context.returning == 'ids':
+            expand.pop('ids', None)
+            use_records = True
+            output['ids'] = self.ids()
+
+        if 'first' in expand or context.returning == 'first':
+            expand.pop('first', None)
+            use_records = True
+            record = self.first()
+            output['first'] = record.__json__() if record else None
+
+        if 'last' in expand or context.returning == 'last':
+            expand.pop('last', None)
+            use_records = True
+            record = self.last()
+            output['last'] = record.__json__() if record else None
+
+        if not output or (expand and context.returning not in ('count', 'ids', 'first', 'last')):
+            records = [r.__json__() if hasattr(r, '__json__') else r for r in self]
+            if not use_records:
+                return records
+            else:
+                output['records'] = records
+
+        return output
+
     def __init__(self,
                  records=None,
                  model=None,
@@ -43,8 +87,7 @@
                  collector=None,
                  preload=None,
                  **context):
-        # define private members
-        self.__cache_lock = ReadWriteLock()
+        self.__cacheLock = ReadWriteLock()
         self.__cache = defaultdict(dict)
         self.__preload = preload or {}
         self.__context = orb.Context(**context)
@@ -58,15 +101,8 @@
 
             self.__cache['records'][self.__context] = records
 
-    def __getitem__(self, index):
-        if isinstance(index, slice):
-            return self.copy(start=index.start, limit=(index.stop - index.start))
-        else:
-            record = self.at(index)
-            if not record:
-                raise IndexError(index)
-            else:
-                return record
+    def __len__(self):
+        return self.count()
 
     def __iter__(self):
         if self.isNull():
@@ -75,12 +111,12 @@
         context = self.context()
 
         try:
-            with ReadLocker(self.__cache_lock):
+            with ReadLocker(self.__cacheLock):
                 records = self.__cache['records'][context]
 
         except KeyError:
             try:
-                with ReadLocker(self.__cache_lock):
+                with ReadLocker(self.__cacheLock):
                     raw = self.__preload['records'][context]
 
             except KeyError:
@@ -92,54 +128,22 @@
                 yield x
                 cache.append(x)
 
-            with WriteLocker(self.__cache_lock):
+            with WriteLocker(self.__cacheLock):
                 self.__cache['records'][context] = cache
 
         else:
             for r in records:
                 yield r
 
-    def __json__(self):
-        context = self.context()
-        expand = context.expandtree(self.__model)
-
-        output = {}
-
-        use_records = False
-
-        if 'count' in expand or context.returning == 'count':
-            expand.pop('count', None)
-            use_records = True
-            output['count'] = self.count()
-
-        if 'ids' in expand or context.returning == 'ids':
-            expand.pop('ids', None)
-            use_records = True
-            output['ids'] = self.ids()
-
-        if 'first' in expand or context.returning == 'first':
-            expand.pop('first', None)
-            use_records = True
-            record = self.first()
-            output['first'] = record.__json__() if record else None
-
-        if 'last' in expand or context.returning == 'last':
-            expand.pop('last', None)
-            use_records = True
-            record = self.last()
-            output['last'] = record.__json__() if record else None
-
-        if not output or (expand and context.returning not in ('count', 'ids', 'first', 'last')):
-            records = [r.__json__() if hasattr(r, '__json__') else r for r in self]
-            if not use_records:
-                return records
-            else:
-                output['records'] = records
-
-        return output
-
-    def __len__(self):
-        return self.count()
+    def __getitem__(self, index):
+        if isinstance(index, slice):
+            return self.copy(start=index.start, limit=(index.stop - index.start))
+        else:
+            record = self.at(index)
+            if not record:
+                raise IndexError(index)
+            else:
+                return record
 
     def _process(self, raw, context):
         if context.inflated in (True, None) and context.returning not in ('values', 'data'):
@@ -174,7 +178,7 @@
                 self.__collector.to(): record
             }
 
-            with WriteLocker(self.__cache_lock):
+            with WriteLocker(self.__cacheLock):
                 self.__cache = defaultdict(dict)
 
             return cls.ensureExists(data, context=self.context())
@@ -183,7 +187,7 @@
             record.set(self.__collector.targetColumn(), self.__record)
             record.save()
 
-            with WriteLocker(self.__cache_lock):
+            with WriteLocker(self.__cacheLock):
                 self.__cache = defaultdict(dict)
 
             return True
@@ -209,7 +213,7 @@
             return None
 
     def clear(self):
-        with WriteLocker(self.__cache_lock):
+        with WriteLocker(self.__cacheLock):
             self.__cache = defaultdict(dict)
 
     def create(self, values, **context):
@@ -254,7 +258,7 @@
     def copy(self, **context):
         context = self.context(**context)
 
-        with ReadLocker(self.__cache_lock):
+        with ReadLocker(self.__cacheLock):
             records = self.__cache['records'].get(context)
 
         other = orb.Collection(
@@ -273,11 +277,11 @@
 
         context = self.context(**context)
         try:
-            with ReadLocker(self.__cache_lock):
+            with ReadLocker(self.__cacheLock):
                 return self.__cache['count'][context]
         except KeyError:
             try:
-                with ReadLocker(self.__cache_lock):
+                with ReadLocker(self.__cacheLock):
                     return len(self.__cache['records'][context])
             except KeyError:
                 optimized_context = context.copy()
@@ -286,27 +290,18 @@
                 optimized_context.order = None
 
                 try:
-<<<<<<< HEAD
-                    with ReadLocker(self.__cache_lock):
-                        count = self.__preload['count'][context]
-                except KeyError:
-                    try:
-                        with ReadLocker(self.__cache_lock):
-                            raw = self.__preload['records'][context]
-=======
                     with ReadLocker(self.__cacheLock):
                         count = self.__preload['count'][context] or 0
                 except KeyError:
                     try:
                         with ReadLocker(self.__cacheLock):
                             raw = self.__preload['records'][context] or []
->>>>>>> 5423894f
                             count = len(raw)
                     except KeyError:
                         conn = optimized_context.db.connection()
                         count = conn.count(self.__model, optimized_context)
 
-                with WriteLocker(self.__cache_lock):
+                with WriteLocker(self.__cacheLock):
                     self.__cache['count'][context] = count
                 return count
 
@@ -372,17 +367,17 @@
         context = self.context(**context)
 
         try:
-            with ReadLocker(self.__cache_lock):
+            with ReadLocker(self.__cacheLock):
                 return self.__cache['first'][context]
         except KeyError:
             try:
-                with ReadLocker(self.__cache_lock):
+                with ReadLocker(self.__cacheLock):
                     return self.__cache['first'][context]
             except IndexError:
                 return None
             except KeyError:
                 try:
-                    with ReadLocker(self.__cache_lock):
+                    with ReadLocker(self.__cacheLock):
                         raw = self.__preload['first'][context]
                 except KeyError:
                     context.limit = 1
@@ -392,7 +387,7 @@
                 else:
                     record = self._process([raw], context).next()
 
-                with WriteLocker(self.__cache_lock):
+                with WriteLocker(self.__cacheLock):
                     self.__cache['first'][context] = record
                 return record
 
@@ -447,23 +442,18 @@
 
         context = self.context(**context)
         try:
-            with ReadLocker(self.__cache_lock):
+            with ReadLocker(self.__cacheLock):
                 return self.__cache['ids'][context]
         except KeyError:
             try:
-<<<<<<< HEAD
-                with ReadLocker(self.__cache_lock):
-                    ids = self.__preload['ids'][context]
-=======
                 with ReadLocker(self.__cacheLock):
                     ids = self.__preload['ids'][context] or []
->>>>>>> 5423894f
             except KeyError:
                 ids = self.records(columns=[self.__model.schema().idColumn()],
                                    returning='values',
                                    context=context)
 
-            with WriteLocker(self.__cache_lock):
+            with WriteLocker(self.__cacheLock):
                 self.__cache['ids'][context] = ids
 
             return ids
@@ -474,34 +464,25 @@
             return -1
         else:
             try:
-                with ReadLocker(self.__cache_lock):
+                with ReadLocker(self.__cacheLock):
                     return self.__cache['records'][context].index(record)
             except KeyError:
                 return self.ids().index(record.id())
 
     def isLoaded(self, **context):
         context = self.context(**context)
-        with ReadLocker(self.__cache_lock):
+        with ReadLocker(self.__cacheLock):
             return context in self.__cache['records']
 
     def isEmpty(self, **context):
         return self.count(**context) == 0
 
     def isNull(self):
-        with ReadLocker(self.__cache_lock):
+        with ReadLocker(self.__cacheLock):
             return self.__cache['records'].get(self.__context) is None and self.__model is None
 
     def iterate(self, batch=100):
-        """
-        Returns an iterator that will go through the records
-        in this collection, batching queries from the backend
-        given the batch size.
-
-        :param batch: <int>
-
-        :return: <orb.core.collection.BatchIterator>
-        """
-        return BatchIterator(self, batch=batch)
+        return CollectionIterator(self, batch)
 
     def last(self, **context):
         if self.isNull():
@@ -509,18 +490,18 @@
 
         context = self.context(**context)
         try:
-            with ReadLocker(self.__cache_lock):
+            with ReadLocker(self.__cacheLock):
                 return self.__cache['last'][context]
         except KeyError:
             try:
-                with ReadLocker(self.__cache_lock):
+                with ReadLocker(self.__cacheLock):
                     raw = self.__preload['last'][context]
             except KeyError:
                 record = self.reversed().first(context=context)
             else:
                 record = self._process([raw], context).next()
 
-            with WriteLocker(self.__cache_lock):
+            with WriteLocker(self.__cacheLock):
                 self.__cache['last'][context] = record
             return record
 
@@ -569,7 +550,7 @@
 
     def preload(self, cache, **context):
         context = self.context(**context)
-        with WriteLocker(self.__cache_lock):
+        with WriteLocker(self.__cacheLock):
             for key, value in cache.items():
                 self.__preload.setdefault(key, {})
                 self.__preload[key][context] = value
@@ -581,24 +562,19 @@
         context = self.context(**context)
 
         try:
-            with ReadLocker(self.__cache_lock):
+            with ReadLocker(self.__cacheLock):
                 return self.__cache['records'][context]
         except KeyError:
             try:
-<<<<<<< HEAD
-                with ReadLocker(self.__cache_lock):
-                    raw = self.__preload['records'][context]
-=======
                 with ReadLocker(self.__cacheLock):
                     raw = self.__preload['records'][context] or []
->>>>>>> 5423894f
             except KeyError:
                 conn = context.db.connection()
                 raw = conn.select(self.__model, context)
 
             records = list(self._process(raw, context))
 
-            with WriteLocker(self.__cache_lock):
+            with WriteLocker(self.__cacheLock):
                 self.__cache['records'][context] = records
             return records
 
@@ -608,7 +584,7 @@
             return self
         else:
             context = self.context(**context)
-            with ReadLocker(self.__cache_lock):
+            with ReadLocker(self.__cacheLock):
                 records = self.__cache['records'].get(context)
 
             other = orb.Collection(
@@ -771,7 +747,7 @@
                 raise NotImplementedError
 
             # cache the output records
-            with WriteLocker(self.__cache_lock):
+            with WriteLocker(self.__cacheLock):
                 self.__preload.clear()
                 self.__cache = defaultdict(dict)
 
@@ -824,21 +800,16 @@
         context = self.context(**orig_context)
 
         try:
-            with ReadLocker(self.__cache_lock):
+            with ReadLocker(self.__cacheLock):
                 return self.__cache['values'][(context, columns)]
         except KeyError:
             try:
-                with ReadLocker(self.__cache_lock):
+                with ReadLocker(self.__cacheLock):
                     records = self.__cache['records'][context]
             except KeyError:
                 try:
-<<<<<<< HEAD
-                    with ReadLocker(self.__cache_lock):
-                        raw = self.__preload['records'][context]
-=======
                     with ReadLocker(self.__cacheLock):
                         raw = self.__preload['records'][context] or []
->>>>>>> 5423894f
                 except KeyError:
                     context.columns = columns
                     conn = context.db.connection()
@@ -868,7 +839,7 @@
                     else:
                         values.append(record_values)
 
-                with WriteLocker(self.__cache_lock):
+                with WriteLocker(self.__cacheLock):
                     self.__cache['values'][(context, columns)] = values
                 return values
 
